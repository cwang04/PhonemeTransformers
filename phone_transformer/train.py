--- conflicted
+++ resolved
@@ -63,11 +63,7 @@
 
 if not os.path.exists(args.save):
     print(f'Creating directory {args.save} to save output')
-<<<<<<< HEAD
-    os.mkdir(args.save)
-=======
     os.makedirs(args.save)
->>>>>>> 3b28b599
 args_string = '\n'.join(str(args)[10:-1].split(', '))
 print('Running with arguments:\n' + args_string)
 args_filename = os.path.join(args.save, 'args.txt')
